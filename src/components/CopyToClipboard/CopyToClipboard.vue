--- conflicted
+++ resolved
@@ -52,12 +52,8 @@
     return {
       textLabel: this.label,
       autoHideTimeout: 0,
-<<<<<<< HEAD
-      iconColor: appPrimaryColor,
+      iconColor: APP_PRIMARY_COLOR,
       tooltipContainer: null,
-=======
-      iconColor: APP_PRIMARY_COLOR,
->>>>>>> 7102414f
     };
   },
   mounted() {
